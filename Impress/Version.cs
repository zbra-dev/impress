--- conflicted
+++ resolved
@@ -151,8 +151,6 @@
         {
             return Hash.Create(Major).Add(Minor).Add(Revision).GetHashCode();
         }
-<<<<<<< HEAD
-=======
 
         public int CompareTo(Version other)
         {
@@ -166,11 +164,10 @@
                     if (comp == 0)
                     {
 
-                    }
+    }
                 }
             }
             return comp;
         }
->>>>>>> a903a62e
     }
 }