--- conflicted
+++ resolved
@@ -39,7 +39,7 @@
             if (value == null || (value is string text && string.IsNullOrEmpty(text)))
             {
                 return Maybe<X>.Nothing;
-            }
+        }
             return new Maybe<X>(value);
         }
 
@@ -104,13 +104,13 @@
         /// <returns></returns>
         public T OrThrow()
         {
-            if (!HasValue)
-            {
+                if (!HasValue)
+                {
                 throw new Exception("No value of type " + typeof(T).Name + " is present");
-            }
-
-            return obj;
-        }
+                }
+
+                return obj;
+            }
 
         /// <summary>
         /// Returns the value inside the maybe object. If the value is not present, return the given default value.
@@ -268,13 +268,8 @@
         }
 
         /// <summary>
-<<<<<<< HEAD
         /// Transforms the maybe to it self. This method is marked as Obsolete to warn the programmer that it should not be using it.
         /// As ToMaybe is also an Extension method, is easy to invoke it over the maybe it self. So this method overloads that idiom
-=======
-        /// Transformes the maybe to it self. This method is marked as Obsolete to warn the programmer that it sould not be using it. However it will not be removed. It is really auxiliar method to make the mistake obvious.
-        /// As ToMaybe is also an Extention method, is easy to invoque it over the maybe it self. So this method overloads that idiom
->>>>>>> a903a62e
         /// and marks it with a compiler warning.
         /// </summary>
         /// <returns></returns>
@@ -579,22 +574,6 @@
         /// <param name="m"></param>
         /// <param name="k"></param>
         /// <returns></returns>
-<<<<<<< HEAD
-        public static Maybe<V> Select<T, V>(this Maybe<T> m, Func<T, Maybe<V>> k)
-        {
-            return !m.HasValue ? Maybe<V>.Nothing : k(m.Value);
-        }
-
-        /// <summary>
-        /// Transform the Maybe according to the given function. Similar to IEnumerable.Select.
-        /// </summary>
-        /// <typeparam name="T"></typeparam>
-        /// <typeparam name="V"></typeparam>
-        /// <param name="m"></param>
-        /// <param name="k"></param>
-        /// <returns></returns>
-=======
->>>>>>> a903a62e
         public static Maybe<V> Select<T, V>(this Maybe<T> m, Func<T, Nullable<V>> k) where V : struct
         {
             return !m.HasValue ? Maybe<V>.Nothing : ToMaybe(k(m.Value));
